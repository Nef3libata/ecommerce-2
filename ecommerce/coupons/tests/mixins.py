--- conflicted
+++ resolved
@@ -185,12 +185,9 @@
                         'start': '2016-05-01T00:00:00Z',
                         'enrollment_start': '2016-05-01T00:00:00Z',
                         'enrollment_end': None,
-<<<<<<< HEAD
-=======
                     }, {
                         'key': 'test',
                         'title': 'Test course',
->>>>>>> f1de4a73
                     }],
                 }] if course_run else [{
                     'key': 'test',
