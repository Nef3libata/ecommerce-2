--- conflicted
+++ resolved
@@ -1199,10 +1199,7 @@
         offer_assignments = validated_data.get('offer_assignments')
         email = validated_data.get('email')
         code = validated_data.get('code')
-<<<<<<< HEAD
-=======
         template = self.context.get('template')
->>>>>>> 989a1dbe
         detail = 'success'
 
         try:
@@ -1210,20 +1207,12 @@
                 offer_assignment.status = OFFER_ASSIGNMENT_REVOKED
                 offer_assignment.save()
 
-<<<<<<< HEAD
-            send_revoked_offer_email(
-                template=self.context.get('template'),
-                learner_email=email,
-                code=code
-            )
-=======
             if template:
                 send_revoked_offer_email(
                     template=template,
                     learner_email=email,
                     code=code
                 )
->>>>>>> 989a1dbe
         except Exception as exc:  # pylint: disable=broad-except
             logger.exception('Encountered error when revoking code %s for user %s', code, email)
             detail = unicode(exc)
