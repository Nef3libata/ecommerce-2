--- conflicted
+++ resolved
@@ -717,8 +717,6 @@
         for code in unused_codes:
             assert OfferAssignment.objects.filter(code=code).count() == 1
 
-<<<<<<< HEAD
-=======
     def test_coupon_codes_assign_once_per_customer_with_used_codes(self):
         Switch.objects.update_or_create(name=ENTERPRISE_OFFERS_FOR_COUPONS_SWITCH, defaults={'active': True})
         coupon_post_data = dict(self.data, voucher_type=Voucher.ONCE_PER_CUSTOMER, quantity=3)
@@ -755,7 +753,6 @@
         assert OfferAssignment.objects.filter(code=already_assigned_voucher.code).count() == 1
         assert OfferAssignment.objects.filter(code=already_redeemed_voucher.code).count() == 0
 
->>>>>>> 5b991fe6
     @ddt.data(
         (Voucher.SINGLE_USE, 1, None, ['test1@example.com', 'test2@example.com']),
         (Voucher.MULTI_USE_PER_CUSTOMER, 1, 3, ['test1@example.com', 'test2@example.com']),
